--- conflicted
+++ resolved
@@ -236,29 +236,17 @@
   </header>
 
   <section class="container">
-<<<<<<< HEAD
-
-    % if self.carnegie_theme_enabled():
-      <section class="details" style="float: none; width: 100%; margin: 0 auto;">
-    % else:
-      <section class="details">
-    % endif
-
-    % if staff_access and studio_url is not None:
-      <div class="wrap-instructor-info studio-view">
-        <a class="instructor-info-action" href="${studio_url}">${_("View About Page in studio")}</a>
-      </div>
-    % endif
-  
-=======
-    <section class="details">
+      % if self.carnegie_theme_enabled():
+        <section class="details" style="float: none; width: 100%; margin: 0 auto;">
+      % else:
+        <section class="details">
+      % endif
       % if staff_access and studio_url is not None:
         <div class="wrap-instructor-info studio-view">
           <a class="instructor-info-action" href="${studio_url}">${_("View About Page in studio")}</a>
         </div>
       % endif
 
->>>>>>> 8323939b
       <nav>
         <a href="#" class="active">${_("Overview")}</a>
       ##  <a href="#">${_("FAQ")}</a>
