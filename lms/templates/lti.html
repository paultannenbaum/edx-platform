<%! import json %>
<%! from django.utils.translation import ugettext as _ %>

<h2 class="problem-header">
    ## Translators:  "External resource" means that this learning module is hosted on a platform external to the edX LMS
    ${display_name} ${title_postscript}
</h2>

% if has_score and weight:
    <div class="problem-progress">
        % if module_score is not None:
            ## Translators: "points" is the student's achieved score on this LTI unit, and "total_points" is the maximum number of points achievable.
            (${_("{points} / {total_points} points").format(points="{:0.2f}".format(module_score), total_points="{:0.2f}".format(weight))})
        % else:
            ## Translators: "total_points" is the maximum number of points achievable on this LTI unit
            (${_("{total_points} points possible").format(total_points="{:0.2f}".format(weight))})
        % endif
    </div>
% endif

<div
    id="${element_id}"
    class="${element_class}"
    data-ask-to-send-username="${ask_to_send_username}"
    data-ask-to-send-email="${ask_to_send_email}"
>
  <div class="problem-instruction">
      ${instruction_text}
  </div>
  </div>
% if launch_url and launch_url !=  'http://www.example.com' and not hide_launch:
    % if open_in_a_new_page:
        <div class="wrapper-lti-link">
<<<<<<< HEAD
=======
            % if description:
                <div class="lti-description">${description}</div>
            % endif
>>>>>>> 8323939b
            <p class="lti-link external"><a target="_blank" class="link_lti_new_window" href="${form_url}">
                ${button_text or _('View resource in a new window')}
                 <i class="icon-external-link"></i>
            </a></p>
        </div>
    % else:
        ## The result of the form submit will be rendered here.
        <iframe
            class="ltiLaunchFrame"
            name="ltiFrame-${element_id}"
            src="${form_url}"
        ></iframe>
    % endif
% elif not hide_launch:
    <h3 class="error_message">
        ${_('Please provide launch_url. Click "Edit", and fill in the required fields.')}
    </h3>
%endif

% if has_score and comment:
    % if grader_feedback_label:
        <h4 class="problem-feedback-label">${grader_feedback_label}</h4>
    % endif
    <div class="problem-feedback">
        ## sanitized with bleach in view
        ${comment}
    </div>
% endif

</div><|MERGE_RESOLUTION|>--- conflicted
+++ resolved
@@ -31,12 +31,9 @@
 % if launch_url and launch_url !=  'http://www.example.com' and not hide_launch:
     % if open_in_a_new_page:
         <div class="wrapper-lti-link">
-<<<<<<< HEAD
-=======
             % if description:
                 <div class="lti-description">${description}</div>
             % endif
->>>>>>> 8323939b
             <p class="lti-link external"><a target="_blank" class="link_lti_new_window" href="${form_url}">
                 ${button_text or _('View resource in a new window')}
                  <i class="icon-external-link"></i>
