--- conflicted
+++ resolved
@@ -4,17 +4,10 @@
 from paver.easy import sh, task
 from pavelib.utils.envs import Env
 import os
-<<<<<<< HEAD
-
-MONGO_PORT_NUM = int(os.environ.get('EDXAPP_TEST_MONGO_PORT', '27017'))
-MONGO_HOST = os.environ.get('EDXAPP_TEST_MONGO_HOST', 'localhost')
-
-=======
 import subprocess
 
 MONGO_PORT_NUM = int(os.environ.get('EDXAPP_TEST_MONGO_PORT', '27017'))
 MONGO_HOST = os.environ.get('EDXAPP_TEST_MONGO_HOST', 'localhost')
->>>>>>> 04595a7b
 
 __test__ = False  # do not collect
 
@@ -59,9 +52,6 @@
         host=MONGO_HOST,
         port=MONGO_PORT_NUM,
         repo_root=Env.REPO_ROOT,
-<<<<<<< HEAD
-    ))
-=======
     ))
 
 def check_firefox_version():
@@ -81,5 +71,4 @@
             'Confirm the new version:\n'
             '\t$ firefox --version\n'
             '\t{version}'.format(version=expected_firefox_ver)
-        )
->>>>>>> 04595a7b
+        )